import numpy as np
from dataclasses import dataclass
from typing import Optional

from src.util import plot_tools
import graph_utils as gu
from src.stitching import build_ds
from src.stitching.metrics import calculate_all_metrics, save_results_dataframe
from src.util.load_tools import load_data_from_file
<<<<<<< HEAD
from src.util.stitching import initialize_iter_strategy, get_nan_results
=======
from src.stitching.PlottingLib import plot_gaussians

>>>>>>> 9a1f43e8

# TODO
# - implement recalculating P?
# - calculate metrics for all methods
# - method where all gaussians point towards goal
# - add option where shortest path returns all paths to goal


# ds_method options:
# - ["recompute_all"] Recompute using shortest path
# - ["recompute_ds"] Recompute only DS
# - ["reuse"] Reuse A's from step 1 and only recompute them if they are invalid wrt P
# - ["chain"] Fit DS to each node and switch between attractors to reach goal

@dataclass
class Config:
<<<<<<< HEAD
    data_file: Optional[str] = "nodes_1" # this only matters for option 3
    # dataset_path: str = "./dataset/stitching/data_1"
    force_preprocess: bool = False
    initial: Optional[np.ndarray] = None #np.array([4,15]) # np.array([3,15])
    attractor: Optional[np.ndarray] = None #np.array([14,2]) # np.array([17,2])
    ds_method: str = "recompute_all" # ["recompute_all", "recompute_ds", "reuse", "chain"]
=======
    input_opt: Optional[int] = 2
    data_file: Optional[str] = "test_1" # this only matters for option 3
    initial: Optional[np.ndarray] = np.array([4,15]) # np.array([3,15])
    attractor: Optional[np.ndarray] = np.array([14,2]) # np.array([17,2])
    ds_method: str = "recompute_ds" # ["recompute_all", "recompute_ds", "reuse", "chain"]
>>>>>>> 9a1f43e8
    reverse_gaussians: bool = True
    param_dist: int = 3
    param_cos: int = 3
    n_demos: int = 5 # number of demonstrations to generate
    noise_std: float = 0.05 # standard deviation of noise added to demonstrations
    x_min: float = -2
    x_max: float = 20
    y_min: float = -2
    y_max: float = 20
    n_test_simulations: int = 2 # number of test simulations for metrics
    save_fig: bool = True



def main():
    config = Config()

    # load data
    data = load_data_from_file(config.data_file, config.n_demos, config.noise_std, config.force_preprocess)

<<<<<<< HEAD
    # determine iteration strategy based on config
    combinations, save_folder = initialize_iter_strategy(config, data["x_initial_sets"], data["x_attrator_sets"])
    n_iters = len(combinations)
    
    all_results = []
    for i, (initial, attractor) in enumerate(combinations):
=======
    all_points = data["x_inits"] + data["x_atts"]
    n_iters = len(list(permutations(all_points, 2)))
    save_folder = f"./figures/stitching/{data_hash}/{config.ds_method}-2/"
    os.makedirs(save_folder, exist_ok=True)
    x_min, x_max, y_min, y_max = config.x_min, config.x_max, config.y_min, config.y_max

    # main loop to iter over all permutations of initial and attractor positions
    print("Number of combinations: {}".format(n_iters))
    for i, (initial, attractor) in enumerate([(config.initial, config.attractor)]):
    # for i, (initial, attractor) in enumerate(permutations(all_points, 2)):
>>>>>>> 9a1f43e8
        print("Processing combination {} of {}".format(i+1, n_iters))

        # build graph
<<<<<<< HEAD
        gg = gu.GaussianGraph(data["centers"],
                              data["sigmas"],
                              data["directions"],
                              attractor=attractor,
                              initial=initial,
                              reverse_gaussians=config.reverse_gaussians,
                              param_dist=config.param_dist,
                              param_cos=config.param_cos)
        
        if i == 0 and config.save_fig:
            plot_tools.save_initial_plots(gg, data, save_folder)
=======
        gg = gu.GaussianGraph(data["centers"], data["sigmas"], data["directions"],
                            attractor=attractor, initial=initial,
                            reverse_gaussians=config.reverse_gaussians, param_dist=config.param_dist, param_cos=config.param_cos)
        if i == 0:
            # initial plots that only need to be computed once
            fig, axs = plt.subplots(1, 1, figsize=(8,6), sharex=True, sharey=True)
            gg.plot(ax=axs)
            plt.savefig(save_folder + "graph.png")
            plt.close()
            fig, axs = plt.subplots(1, 1, figsize=(8,6), sharex=True, sharey=True)

            plot_gaussians(data["centers"], data["sigmas"], data["directions"], ax=axs)
            # plot_tools.plot_gaussians(data["centers"], data["sigmas"], data["directions"], ax=axs)
            plt.savefig(save_folder + "gaussians.png")
            plt.close()
>>>>>>> 9a1f43e8

        gg.compute_shortest_path()

        # build ds
        try:
            lpvds = build_ds(gg, data, attractor, config.ds_method, config.reverse_gaussians)
        except:
            print("Failed to build DS")
            nan_result = get_nan_results(i, config.ds_method, initial, attractor)
            all_results.append(nan_result)
            continue

        # simulate
        # TODO figure out initial/final position from data
        x_inits = [initial+np.random.normal(0, config.noise_std, initial.shape[0]) for _ in range(config.n_test_simulations)]
        x_test_list = []
        for x_0 in x_inits:
            x_test_list.append(lpvds.sim(x_0[None,:], dt=0.01))

        # Calculate metrics
        try:
            metrics_result = calculate_all_metrics(
                x_ref=lpvds.x,
                x_dot_ref=lpvds.x_dot,
                lpvds=lpvds,
                x_test_list=x_test_list,
                initial=initial,
                attractor=attractor,
                ds_method=config.ds_method,
                combination_id=i
            )
            all_results.append(metrics_result)
            
            print(f"  Metrics calculated: RMSE={metrics_result['prediction_rmse']:.4f}, "
                  f"Cosine={metrics_result['cosine_dissimilarity']:.4f}, "
                  f"DTW={metrics_result['dtw_distance_mean']:.4f}±{metrics_result['dtw_distance_std']:.4f}")
        except Exception as e:
            print(f"  Failed to calculate metrics: {e}")

        # plot
        if config.save_fig:
<<<<<<< HEAD
            plot_tools.plot_gaussians_with_ds(gg, lpvds, x_test_list, save_folder, i, config)

    # Save results dataframe
    if all_results:
        results_path = save_folder + "results.csv"
        save_results_dataframe(all_results, results_path)
    else:
        print("No results to save.")
=======
            fig, axs = plt.subplots(1, 2, figsize=(12,6), sharex=True, sharey=True)

            #gg.plot_shortest_path_gaussians(ax=axs[0])
            mus, sigmas, directions = gg.get_gaussians(gg.shortest_path[1:-1])
            plot_gaussians(mus, sigmas, directions, ax=axs[0])
            plot_tools.plot_ds_2d(lpvds.x, x_test_list, lpvds, ax=axs[1], x_min=x_min, x_max=x_max, y_min=y_min, y_max=y_max)

            axs[1].set_xlim(x_min, x_max)
            axs[1].set_ylim(y_min, y_max)
            axs[0].set_xlim(x_min, x_max)
            axs[0].set_ylim(y_min, y_max)
            plt.tight_layout()
            plt.savefig(save_folder + "ds_{}.png".format(i))
            plt.close()

>>>>>>> 9a1f43e8

    # if hasattr(lpvds.damm, "Mu"):
    #     centers = lpvds.damm.Mu
    #     assignment_arr = lpvds.assignment_arr
    #     mean_xdot = np.zeros((lpvds.damm.K, lpvds.x.shape[1]))
    #     for k in range(lpvds.damm.K):
    #         mean_xdot[k] = np.mean(lpvds.x_dot[assignment_arr==k], axis=0)
    #     plot_tools.plot_gaussians(centers, lpvds.damm.Sigma, mean_xdot, ax=axs[0,1])


if __name__ == "__main__":
    main()
    <|MERGE_RESOLUTION|>--- conflicted
+++ resolved
@@ -7,12 +7,7 @@
 from src.stitching import build_ds
 from src.stitching.metrics import calculate_all_metrics, save_results_dataframe
 from src.util.load_tools import load_data_from_file
-<<<<<<< HEAD
 from src.util.stitching import initialize_iter_strategy, get_nan_results
-=======
-from src.stitching.PlottingLib import plot_gaussians
-
->>>>>>> 9a1f43e8
 
 # TODO
 # - implement recalculating P?
@@ -29,20 +24,12 @@
 
 @dataclass
 class Config:
-<<<<<<< HEAD
-    data_file: Optional[str] = "nodes_1" # this only matters for option 3
+    data_file: Optional[str] = "asdf" # this only matters for option 3
     # dataset_path: str = "./dataset/stitching/data_1"
-    force_preprocess: bool = False
+    force_preprocess: bool = True
     initial: Optional[np.ndarray] = None #np.array([4,15]) # np.array([3,15])
     attractor: Optional[np.ndarray] = None #np.array([14,2]) # np.array([17,2])
     ds_method: str = "recompute_all" # ["recompute_all", "recompute_ds", "reuse", "chain"]
-=======
-    input_opt: Optional[int] = 2
-    data_file: Optional[str] = "test_1" # this only matters for option 3
-    initial: Optional[np.ndarray] = np.array([4,15]) # np.array([3,15])
-    attractor: Optional[np.ndarray] = np.array([14,2]) # np.array([17,2])
-    ds_method: str = "recompute_ds" # ["recompute_all", "recompute_ds", "reuse", "chain"]
->>>>>>> 9a1f43e8
     reverse_gaussians: bool = True
     param_dist: int = 3
     param_cos: int = 3
@@ -63,29 +50,15 @@
     # load data
     data = load_data_from_file(config.data_file, config.n_demos, config.noise_std, config.force_preprocess)
 
-<<<<<<< HEAD
     # determine iteration strategy based on config
     combinations, save_folder = initialize_iter_strategy(config, data["x_initial_sets"], data["x_attrator_sets"])
     n_iters = len(combinations)
     
     all_results = []
     for i, (initial, attractor) in enumerate(combinations):
-=======
-    all_points = data["x_inits"] + data["x_atts"]
-    n_iters = len(list(permutations(all_points, 2)))
-    save_folder = f"./figures/stitching/{data_hash}/{config.ds_method}-2/"
-    os.makedirs(save_folder, exist_ok=True)
-    x_min, x_max, y_min, y_max = config.x_min, config.x_max, config.y_min, config.y_max
-
-    # main loop to iter over all permutations of initial and attractor positions
-    print("Number of combinations: {}".format(n_iters))
-    for i, (initial, attractor) in enumerate([(config.initial, config.attractor)]):
-    # for i, (initial, attractor) in enumerate(permutations(all_points, 2)):
->>>>>>> 9a1f43e8
         print("Processing combination {} of {}".format(i+1, n_iters))
 
         # build graph
-<<<<<<< HEAD
         gg = gu.GaussianGraph(data["centers"],
                               data["sigmas"],
                               data["directions"],
@@ -97,23 +70,6 @@
         
         if i == 0 and config.save_fig:
             plot_tools.save_initial_plots(gg, data, save_folder)
-=======
-        gg = gu.GaussianGraph(data["centers"], data["sigmas"], data["directions"],
-                            attractor=attractor, initial=initial,
-                            reverse_gaussians=config.reverse_gaussians, param_dist=config.param_dist, param_cos=config.param_cos)
-        if i == 0:
-            # initial plots that only need to be computed once
-            fig, axs = plt.subplots(1, 1, figsize=(8,6), sharex=True, sharey=True)
-            gg.plot(ax=axs)
-            plt.savefig(save_folder + "graph.png")
-            plt.close()
-            fig, axs = plt.subplots(1, 1, figsize=(8,6), sharex=True, sharey=True)
-
-            plot_gaussians(data["centers"], data["sigmas"], data["directions"], ax=axs)
-            # plot_tools.plot_gaussians(data["centers"], data["sigmas"], data["directions"], ax=axs)
-            plt.savefig(save_folder + "gaussians.png")
-            plt.close()
->>>>>>> 9a1f43e8
 
         gg.compute_shortest_path()
 
@@ -155,7 +111,6 @@
 
         # plot
         if config.save_fig:
-<<<<<<< HEAD
             plot_tools.plot_gaussians_with_ds(gg, lpvds, x_test_list, save_folder, i, config)
 
     # Save results dataframe
@@ -164,31 +119,6 @@
         save_results_dataframe(all_results, results_path)
     else:
         print("No results to save.")
-=======
-            fig, axs = plt.subplots(1, 2, figsize=(12,6), sharex=True, sharey=True)
-
-            #gg.plot_shortest_path_gaussians(ax=axs[0])
-            mus, sigmas, directions = gg.get_gaussians(gg.shortest_path[1:-1])
-            plot_gaussians(mus, sigmas, directions, ax=axs[0])
-            plot_tools.plot_ds_2d(lpvds.x, x_test_list, lpvds, ax=axs[1], x_min=x_min, x_max=x_max, y_min=y_min, y_max=y_max)
-
-            axs[1].set_xlim(x_min, x_max)
-            axs[1].set_ylim(y_min, y_max)
-            axs[0].set_xlim(x_min, x_max)
-            axs[0].set_ylim(y_min, y_max)
-            plt.tight_layout()
-            plt.savefig(save_folder + "ds_{}.png".format(i))
-            plt.close()
-
->>>>>>> 9a1f43e8
-
-    # if hasattr(lpvds.damm, "Mu"):
-    #     centers = lpvds.damm.Mu
-    #     assignment_arr = lpvds.assignment_arr
-    #     mean_xdot = np.zeros((lpvds.damm.K, lpvds.x.shape[1]))
-    #     for k in range(lpvds.damm.K):
-    #         mean_xdot[k] = np.mean(lpvds.x_dot[assignment_arr==k], axis=0)
-    #     plot_tools.plot_gaussians(centers, lpvds.damm.Sigma, mean_xdot, ax=axs[0,1])
 
 
 if __name__ == "__main__":
